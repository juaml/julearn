"""Implement transformer to set column types."""

# Authors: Federico Raimondo <f.raimondo@fz-juelich.de>
#          Sami Hamdan <s.hamdan@fz-juelich.de>
# License: AGPL

<<<<<<< HEAD
from typing import Dict, List, Optional, Union

import pandas as pd

from ...base import JuTransformer, change_column_type, ColumnTypesLike
from ...utils import raise_error, logger
=======
import re
from typing import Dict, List, Optional

import pandas as pd

from ...base import JuTransformer, change_column_type
from ...utils import logger, raise_error
>>>>>>> 197d75d0
from ...utils.typing import DataLike


class SetColumnTypes(JuTransformer):
    """Transformer to set the column types.

    Parameters
    ----------
    X_types : dict, optional
        A dictionary with the column types to set. The keys are the column
        types and the values are the columns to set the type to. If None, will
        set all the column types to `continuous` (default is None).
    row_select_col_type : str or list of str or set of str or ColumnTypes
        The column types needed to select rows (default is None)
        Not really useful for this one, but here for compatibility.
    row_select_vals : str, int, bool or list of str, int, bool
        The value(s) which should be selected in the row_select_col_type
        to select the rows used for training (default is None)
        Not really useful for this one, but here for compatibility.
    """

    def __init__(self,
                 X_types: Optional[Dict[str, List[str]]] = None,
                 row_select_col_type:  Optional[ColumnTypesLike] = None,
                 row_select_vals:  Optional[Union[str,
                                                  int, list, bool]] = None,

                 ):
        if X_types is None:
            X_types = {}

        for X_type, columns in X_types.items():
            if not isinstance(columns, list):
                raise_error(
                    "Each value of X_types must be a list. "
                    f"Found {X_type} with value {columns} "
                    f"of type {type(columns)}"
                )
        self.X_types = X_types
        super().__init__(
            apply_to="*", needed_types=None,
            row_select_col_type=row_select_col_type,
            row_select_vals=row_select_vals
        )

    def _fit(
        self, X: pd.DataFrame, y: Optional[DataLike] = None
    ) -> "SetColumnTypes":
        """Fit the transformer.

        The transformer will learn how to se set the column types of the input
        data. This will not transform the data yet.

        Parameters
        ----------
        X : pd.DataFrame
            Data to add column types.
        y : Data-Like, optional
            Target data. This data remains unchanged.

        Returns
        -------
        SetColumnTypes
            The fitted transformer.
        """
        self.feature_names_in_ = X.columns
        logger.debug(f"Setting column types for {self.feature_names_in_}")

        # initialize the column_mapper_ using the X_types of X
        column_mapper_ = {}
        for col in X.columns.tolist():
            if "__:type:__" in col:
                col_no_type, X_type = col.split("__:type:__")
            else:
                col_no_type, X_type = col, "continuous"
            column_mapper_[col_no_type] = change_column_type(
                col_no_type, X_type
            )

        # Now update the column_mapper_ with the X_types of self
        for X_type, columns in self.X_types.items():
            t_columns = [
                col
                for col in X.columns
                if any([re.fullmatch(exp, col) for exp in columns])
            ]
            column_mapper_.update(
                {col: change_column_type(col, X_type) for col in t_columns}
            )

        logger.debug(f"\tColumn mappers for {column_mapper_}")
        self.column_mapper_ = column_mapper_
        return self

    def transform(self, X: pd.DataFrame) -> pd.DataFrame:
        """Transform the data.

        Parameters
        ----------
        X : pd.DataFrame
            Data to set the column types.

        Returns
        -------
        pd.DataFrame
            The same dataframe.
        """
        return X

    def get_feature_names_out(
        self, input_features: Optional[List[str]] = None
    ) -> List[str]:
        """Get names of features to be returned.

        Parameters
        ----------
        input_features : None
            Parameter to ensure scikit-learn compatibility. It is not used by
            the method.

        Returns
        -------
        list
            Names of features to be kept in the output pd.DataFrame.
        """
        out = self.feature_names_in_
        # Remove column types of input
        out = out.map(lambda col: col.split("__:type:__")[0])
        # Assign new column types (previous as default)
        out = out.map(self.column_mapper_)
        return out  # type: ignore<|MERGE_RESOLUTION|>--- conflicted
+++ resolved
@@ -4,22 +4,13 @@
 #          Sami Hamdan <s.hamdan@fz-juelich.de>
 # License: AGPL
 
-<<<<<<< HEAD
+import re
 from typing import Dict, List, Optional, Union
 
 import pandas as pd
 
-from ...base import JuTransformer, change_column_type, ColumnTypesLike
-from ...utils import raise_error, logger
-=======
-import re
-from typing import Dict, List, Optional
-
-import pandas as pd
-
-from ...base import JuTransformer, change_column_type
+from ...base import ColumnTypesLike, JuTransformer, change_column_type
 from ...utils import logger, raise_error
->>>>>>> 197d75d0
 from ...utils.typing import DataLike
 
 
