--- conflicted
+++ resolved
@@ -4,11 +4,7 @@
 #          Sami Hamdan <s.hamdan@fz-juelich.de>
 # License: AGPL
 
-<<<<<<< HEAD
-from typing import Dict, Optional, List, Union
-=======
-from typing import Dict, List, Optional
->>>>>>> 197d75d0
+from typing import Dict, List, Optional, Union
 
 import pandas as pd
 
@@ -47,7 +43,8 @@
         self.X_types_renamer = X_types_renamer
         super().__init__(
             apply_to=apply_to, needed_types=None,
-            row_select_col_type=row_select_col_type, row_select_vals=row_select_vals
+            row_select_col_type=row_select_col_type,
+            row_select_vals=row_select_vals
 
         )
 
