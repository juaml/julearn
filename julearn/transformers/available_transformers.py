--- conflicted
+++ resolved
@@ -1,6 +1,10 @@
 # Authors: Federico Raimondo <f.raimondo@fz-juelich.de>
 #          Sami Hamdan <s.hamdan@fz-juelich.de>
 # License: AGPL
+from .tmp_transformers import DropColumns, ChangeColumnTypes
+from .. utils import raise_error
+from . dataframe import DropColumns, ChangeColumnTypes
+from .. utils import raise_error, warn
 from copy import deepcopy
 from sklearn.decomposition import PCA
 from sklearn.preprocessing import (StandardScaler, RobustScaler, MaxAbsScaler,
@@ -12,13 +16,9 @@
                                        VarianceThreshold)
 from . confounds import DataFrameConfoundRemover, TargetConfoundRemover
 from . target import TargetTransfromerWrapper
-<<<<<<< HEAD
-from .. utils import raise_error, warn
-from . dataframe import DropColumns, ChangeColumnTypes
-=======
-from .. utils import raise_error
-from .tmp_transformers import DropColumns, ChangeColumnTypes
->>>>>>> 43cb09d4
+<< << << < HEAD
+== == == =
+>>>>>> > 43cb09d4c3adf6661f8953e0436f7f6d1171d67b
 
 """
 a dictionary containing all supported transformers
@@ -28,7 +28,7 @@
 
 _available_transformers = {
     # Decomposition
-<<<<<<< HEAD
+    << << << < HEAD
     'pca': [PCA, 'unknown'],
     # Scalers
     'zscore': [StandardScaler, 'same'],
@@ -53,7 +53,7 @@
     ],
     'drop_columns': [DropColumns, 'subset'],
     'change_column_types': [ChangeColumnTypes, 'from_transformer']
-=======
+    == == == =
     'pca': [PCA, 'unknown', 'continuous'],
     # Scalers
     'zscore': [StandardScaler, 'same', 'continuous'],
@@ -78,7 +78,7 @@
     ],
     'drop_columns': [DropColumns, 'subset', 'all'],
     'change_column_types': [ChangeColumnTypes, 'from_transformer', 'all']
->>>>>>> 43cb09d4
+    >> >>>> > 43cb09d4c3adf6661f8953e0436f7f6d1171d67b
 }
 
 _available_transformers_reset = deepcopy(_available_transformers)
@@ -93,18 +93,18 @@
     'remove_confound': [TargetConfoundRemover, 'same'],
 }
 
-<<<<<<< HEAD
+<< << << < HEAD
 _dict_transformer_to_name = {transformer: name
                              for name, (transformer, apply_to) in deepcopy(
                                  _available_transformers).items()
                              }
-=======
+== == == =
 _runtime_transformer_dict = {
     transformer: [returned_features, apply_to]
     for _, (transformer, returned_features, apply_to) in deepcopy(
         _available_transformers).items()
 }
->>>>>>> 43cb09d4
+>>>>>> > 43cb09d4c3adf6661f8953e0436f7f6d1171d67b
 
 
 def list_transformers(target=False):
@@ -164,7 +164,6 @@
     return out
 
 
-<<<<<<< HEAD
 def _get_returned_features(transformer):
     transformer_name = _dict_transformer_to_name.get(transformer.__class__)
     returned_features = _available_transformers.get(transformer_name)[1]
@@ -216,18 +215,4 @@
     global _available_transformers
     _available_transformers = deepcopy(
         _available_transformers_reset)
-    return _available_transformers
-=======
-def get_returned_features(transformer):
-    return _runtime_transformer_dict.get(transformer.__class__)[0]
-
-
-def get_apply_to(transformer):
-    return _runtime_transformer_dict.get(transformer.__class__)[1]
-
-
-def register_transformer(transformer,
-                         returned_features='same', apply_to='continuous'):
-    _runtime_transformer_dict[transformer.__class__] = [
-        returned_features, apply_to]
->>>>>>> 43cb09d4
+    return _available_transformers