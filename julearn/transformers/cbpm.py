--- conflicted
+++ resolved
@@ -9,12 +9,9 @@
 from joblib import Parallel, delayed
 from scipy.stats import pearsonr
 from sklearn.base import BaseEstimator, TransformerMixin
-<<<<<<< HEAD
+
 from sklearn.utils.validation import check_is_fitted
 from ..utils.versions import _joblib_parallel_args
-=======
-
->>>>>>> f4d82a5f
 from ..utils import warn_with_log
 from ..utils.versions import _joblib_parallel_args
 
