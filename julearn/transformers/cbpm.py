# Authors: Federico Raimondo <f.raimondo@fz-juelich.de>
#          Sami Hamdan <s.hamdan@fz-juelich.de>
#          Kaustubh, Patil <k.patil@fz-juelich.de>
# License: AGPL

from typing import Callable, Optional

import numpy as np
from joblib import Parallel, delayed
from scipy.stats import pearsonr
from sklearn.base import BaseEstimator, TransformerMixin
from ..utils.versions import _joblib_parallel_args
from ..utils import warn_with_log


class CBPM(BaseEstimator, TransformerMixin):
<<<<<<< HEAD
    '''Transformer that aggregates together all features significantly
    correlated to the target.

    Significant negative and positive correlations are aggregateed separately.
=======
    """Connectome-Based Predictive Modeling transformer.

    This transformer means together all features significantly
    correlated to the target.

    Significant negative and positive correlations' mean are done separately.
>>>>>>> 3551e065
    Non-significant ones are dropped.

    User can choose to use negative, positive or both correlations.

    In case that there are no significant correlations the mean of the
    target will be returned as the only feature.

    This transformer implements the procedure described in :
    Shen, X., Finn, E., Scheinost, D. et al. 2016
    https://doi.org/10.1038/nprot.2016.178

    Parameters
    ----------
    significance_threshold : float, default=0.05
        Threshold of p value.
    corr_method : callable, default=scipy.stats.pearsonr
        Callable which can be used to create tuple of arrays: (correlations,
<<<<<<< HEAD
        p values). Input has to be X, y.

    agg_method : callable, default=np.sum
        Callable to aggregate the features.
        Has to follow np convention using axis.

=======
        p values). Input has to be two arrays of the same length.
>>>>>>> 3551e065
    corr_sign : str , default='posneg'
        Which correlations should be used:
        Options are:

         * `pos`: use positive correlations only
         * `neg`: use negative correlations only
         * `posneg`: use all correlations

        In case you use `posneg` and there are only `pos` or `neg` this
        will be used instead. The actually used correlation_values can be
        found in the attribute: `used_corr_sign_`
<<<<<<< HEAD

=======
    weight_by_corr : bool, default=False
        If True, the mean of each feature will be weighted by each its
        correlation value.
>>>>>>> 3551e065
    n_jobs : int, default=None
        How many jobs should run in parallel to compute the correlations of
        each feature to the target. This parameter follows joblib and
        scikit-learn standards.
    verbose : int, default=0
        How verbose should the log of the parallel computing be. This parameter
        follows joblib and scikit-learn standards.

    Attributes
    ----------
    y_mean_ : np.array
        Contains the mean of the target, to be used for the transformation in
        case that there are no significant correlations.
    used_corr_sign_ : str
        This will show you whether pos, neg or posneg was applied.
    X_y_correlations_ : tuple(np.array, np.array)
        Output of the `corr_method` applied to the target and the features.
    significant_mask_ : np.array of bools
        Array of bools showing which of the original features had a
        significant correlation.
    pos_mask_ : np.array of bools
        Array of bools showing which of the original features had a
        positive correlation.
    pos_significant_mask_ : np.array of bools
        Array of bools showing which of the original features had a
        significant positive correlation.
    neg_significant_mask_ : np.array of bools
        Array of bools showing which of the original features had a
        significant negative correlation.
    used_significant_mask_ : np.array of bools
        Array of bools showing which of the original features will be used
        by this transformer.
<<<<<<< HEAD

   '''

    def __init__(self, significance_threshold=0.05,
                 corr_method=pearsonr, corr_sign='posneg',
                 agg_method=np.sum,
                 n_jobs=None, verbose=0):
        self.significance_threshold = significance_threshold
        self.corr_method = corr_method
        self.agg_method = agg_method
=======
    """

    def __init__(
        self,
        significance_threshold: float = 0.05,
        corr_method: Callable = pearsonr,
        corr_sign: str = "posneg",
        weight_by_corr: bool = False,
        n_jobs: Optional[int] = None,
        verbose: int = 0,
    ):
        self.significance_threshold = significance_threshold
        self.corr_method = corr_method
        if corr_sign not in ["pos", "neg", "posneg"]:
            raise ValueError(
                "corr_sign must be one of pos, neg or posneg, "
                f"but is {corr_sign}"
            )
>>>>>>> 3551e065
        self.corr_sign = corr_sign
        self.n_jobs = n_jobs
        self.verbose = verbose

    def fit(self, X: np.ndarray, y: np.ndarray) -> "CBPM":
        """Fit the transformer.

        Compute the correlations of each feature to the target, threhsold and
        create the respective masks.

        Parameters
        ----------
        X : np.array
            Input features.
        y : np.array
            Target.

        Returns
        -------
        self : CBPM
            The fitted transformer.
        """
        X, y = self._validate_data(X, y)  # type: ignore

        # compute correlations using joblib
        self.X_y_correlations_ = np.array(
            Parallel(
                n_jobs=self.n_jobs,
                verbose=self.verbose,
                **_joblib_parallel_args(),
            )(
                delayed(self.corr_method)(X[:, X_idx], y)
                for X_idx in range(X.shape[1])
            )
        )

        # Save the y mean to be used in transform in case no significant
        # correlation is present
        self.y_mean_ = y.mean()

        # Create the masks
        self._create_masks()

        return self

    def transform(self, X: np.ndarray) -> np.ndarray:
        """Transform the data.

        Replace each of the features that had a significant correlation on
        the training data with the mean of the features (mean is computed
        per sample).

<<<<<<< HEAD
        elif self.used_corr_sign_ == 'posneg':
            X_meaned_pos = self.aggregate(
                X, mask=self.pos_significant_mask_
            )

            X_meaned_neg = self.aggregate(
                X, mask=self.neg_significant_mask_
            )
=======
        Parameters
        ----------
        X : np.array
            Input features.

        Returns
        -------
        np.array
            The transformed features.
        """
>>>>>>> 3551e065

        X = self._validate_data(X)  # type: ignore

        if not any(self.used_significant_mask_):
            out = np.ones(X.shape[0]) * self.y_mean_
            return out

<<<<<<< HEAD
        elif self.used_corr_sign_ == 'pos':
            X_meaned = self.aggregate(X, self.pos_significant_mask_)

        elif self.used_corr_sign_ == 'neg':
            X_meaned = self.aggregate(X, self.neg_significant_mask_)
=======
        if self.used_corr_sign_ == "pos":
            X_meaned = self._average(X, self.pos_significant_mask_)
        elif self.used_corr_sign_ == "neg":
            X_meaned = self._average(X, self.neg_significant_mask_)
        else:
            X_meaned_pos = self._average(X, mask=self.pos_significant_mask_)
            X_meaned_neg = self._average(X, mask=self.neg_significant_mask_)

            X_meaned = np.concatenate(
                [X_meaned_pos.reshape(-1, 1), X_meaned_neg.reshape(-1, 1)],
                axis=1,
            )
>>>>>>> 3551e065

        return X_meaned

    def _create_masks(self) -> None:
        """Create the masks for the significant correlations."""

        # Find the correlations whose p-value is below the threshold
        self.significant_mask_ = (
            self.X_y_correlations_[:, 1] < self.significance_threshold
        )

        # Mask separately the positive and negative correlations
        self.pos_mask_ = self.X_y_correlations_[:, 0] > 0
        self.neg_mask_ = self.X_y_correlations_[:, 0] < 0

        # Mask the significant correlations separately by sign
        self.pos_significant_mask_ = np.logical_and(
            self.significant_mask_, self.pos_mask_
        )
        self.neg_significant_mask_ = np.logical_and(
            self.significant_mask_, self.neg_mask_
        )

        have_pos_feat = any(self.pos_significant_mask_)
        have_neg_feat = any(self.neg_significant_mask_)

        if self.corr_sign == "pos":
            self.used_corr_sign_ = "pos"
            self.used_significant_mask_ = self.pos_significant_mask_
            if not have_pos_feat:
                warn_with_log(
                    "No feature with significant positive correlations was "
                    "present. Therefore, the mean of the target will be used "
                    "for prediction instead."
                )
        elif self.corr_sign == "neg":
            self.used_corr_sign_ = "neg"
            self.used_significant_mask_ = self.neg_significant_mask_
            if not have_neg_feat:
                warn_with_log(
                    "No feature with significant negative correlations was "
                    "present. Therefore, the mean of the target will be used "
                    "for prediction instead."
                )
        else:  # "posneg"
            if not have_pos_feat and not have_neg_feat:
                self.used_corr_sign_ = "posneg"
                self.used_significant_mask_ = np.zeros(
                    self.significant_mask_.shape, dtype=bool
                )
                warn_with_log(
                    "No feature with significant negative or positive "
                    "correlations was present. Therefore, the mean of the "
                    "target will be used for prediction instead."
                )
            elif not have_pos_feat:
                self.used_corr_sign_ = "neg"
                self.used_significant_mask_ = self.neg_significant_mask_
                warn_with_log(
                    "No feature with significant positive correlations was "
                    "present. Only features with negative correlations will "
                    "be used. To get rid of this message, set "
                    "`corr_sign = 'neg'`."
                )
            elif not have_neg_feat:
                self.used_corr_sign_ = "pos"
                self.used_significant_mask_ = self.pos_significant_mask_
                warn_with_log(
                    "No feature with significant negative correlations was "
                    "present. Only features with positive correlations will "
                    "be used. To get rid of this message, set "
                    "`corr_sign = 'pos'`."
                )
            else:
<<<<<<< HEAD
                self.used_corr_sign_ += 'neg'

        self.used_significant_mask_ = (
            self.significant_mask_
            if self.used_corr_sign_ == 'posneg'
            else self.pos_significant_mask_
            if self.used_corr_sign_ == 'pos'
            else self.neg_significant_mask_
            if self.used_corr_sign_ == 'neg'
            else np.zeros(self.significant_mask_.shape, dtype=bool)
        )

        if all(~self.used_significant_mask_):
            warn('No feature is significant. Therefore, the mean of'
                 ' target will be used for prediction instead.'
                 )

    def aggregate(self, X, mask):
        return self.agg_method(X[:, mask], axis=1)
=======
                self.used_corr_sign_ = "posneg"
                self.used_significant_mask_ = self.significant_mask_

    def _average(self, X: np.ndarray, mask: np.ndarray) -> np.ndarray:
        """Compute the per-sample average of features.

        Parameters
        ----------
        X : np.array
            Input features.
        mask : np.array
            Mask of the features to be averaged.

        Returns
        -------
        np.array
            The per-sample average of the features.
        """
        weights = (
            self.X_y_correlations_[:, 0][mask] if self.weight_by_corr else None
        )
        return np.average(X[:, mask], weights=weights, axis=1)
>>>>>>> 3551e065
<|MERGE_RESOLUTION|>--- conflicted
+++ resolved
@@ -14,19 +14,10 @@
 
 
 class CBPM(BaseEstimator, TransformerMixin):
-<<<<<<< HEAD
     '''Transformer that aggregates together all features significantly
     correlated to the target.
 
     Significant negative and positive correlations are aggregateed separately.
-=======
-    """Connectome-Based Predictive Modeling transformer.
-
-    This transformer means together all features significantly
-    correlated to the target.
-
-    Significant negative and positive correlations' mean are done separately.
->>>>>>> 3551e065
     Non-significant ones are dropped.
 
     User can choose to use negative, positive or both correlations.
@@ -44,16 +35,10 @@
         Threshold of p value.
     corr_method : callable, default=scipy.stats.pearsonr
         Callable which can be used to create tuple of arrays: (correlations,
-<<<<<<< HEAD
         p values). Input has to be X, y.
-
     agg_method : callable, default=np.sum
         Callable to aggregate the features.
         Has to follow np convention using axis.
-
-=======
-        p values). Input has to be two arrays of the same length.
->>>>>>> 3551e065
     corr_sign : str , default='posneg'
         Which correlations should be used:
         Options are:
@@ -65,19 +50,13 @@
         In case you use `posneg` and there are only `pos` or `neg` this
         will be used instead. The actually used correlation_values can be
         found in the attribute: `used_corr_sign_`
-<<<<<<< HEAD
-
-=======
-    weight_by_corr : bool, default=False
-        If True, the mean of each feature will be weighted by each its
-        correlation value.
->>>>>>> 3551e065
     n_jobs : int, default=None
         How many jobs should run in parallel to compute the correlations of
-        each feature to the target. This parameter follows joblib and
-        scikit-learn standards.
+        each feature to the target.
+        This parameter follows joblib and scikit-learn standards.
     verbose : int, default=0
-        How verbose should the log of the parallel computing be. This parameter
+        How verbose should the log of the parallel computing be.
+        This parameter
         follows joblib and scikit-learn standards.
 
     Attributes
@@ -104,37 +83,24 @@
     used_significant_mask_ : np.array of bools
         Array of bools showing which of the original features will be used
         by this transformer.
-<<<<<<< HEAD
-
    '''
-
-    def __init__(self, significance_threshold=0.05,
-                 corr_method=pearsonr, corr_sign='posneg',
-                 agg_method=np.sum,
-                 n_jobs=None, verbose=0):
-        self.significance_threshold = significance_threshold
-        self.corr_method = corr_method
-        self.agg_method = agg_method
-=======
-    """
-
     def __init__(
         self,
         significance_threshold: float = 0.05,
         corr_method: Callable = pearsonr,
+        agg_method: Callable = np.sum,
         corr_sign: str = "posneg",
-        weight_by_corr: bool = False,
         n_jobs: Optional[int] = None,
         verbose: int = 0,
     ):
         self.significance_threshold = significance_threshold
         self.corr_method = corr_method
+        self.agg_method = agg_method
         if corr_sign not in ["pos", "neg", "posneg"]:
             raise ValueError(
                 "corr_sign must be one of pos, neg or posneg, "
                 f"but is {corr_sign}"
             )
->>>>>>> 3551e065
         self.corr_sign = corr_sign
         self.n_jobs = n_jobs
         self.verbose = verbose
@@ -175,7 +141,6 @@
         # correlation is present
         self.y_mean_ = y.mean()
 
-        # Create the masks
         self._create_masks()
 
         return self
@@ -187,16 +152,6 @@
         the training data with the mean of the features (mean is computed
         per sample).
 
-<<<<<<< HEAD
-        elif self.used_corr_sign_ == 'posneg':
-            X_meaned_pos = self.aggregate(
-                X, mask=self.pos_significant_mask_
-            )
-
-            X_meaned_neg = self.aggregate(
-                X, mask=self.neg_significant_mask_
-            )
-=======
         Parameters
         ----------
         X : np.array
@@ -207,7 +162,6 @@
         np.array
             The transformed features.
         """
->>>>>>> 3551e065
 
         X = self._validate_data(X)  # type: ignore
 
@@ -215,26 +169,26 @@
             out = np.ones(X.shape[0]) * self.y_mean_
             return out
 
-<<<<<<< HEAD
+        elif self.used_corr_sign_ == 'posneg':
+            X_meaned_pos = self.aggregate(
+                X, mask=self.pos_significant_mask_
+            )
+
+            X_meaned_neg = self.aggregate(
+                X, mask=self.neg_significant_mask_
+            )
+
+            X_meaned = np.concatenate(
+                [
+                    X_meaned_pos.reshape(-1, 1),
+                    X_meaned_neg.reshape(-1, 1)],
+                axis=1)
+
         elif self.used_corr_sign_ == 'pos':
             X_meaned = self.aggregate(X, self.pos_significant_mask_)
 
         elif self.used_corr_sign_ == 'neg':
             X_meaned = self.aggregate(X, self.neg_significant_mask_)
-=======
-        if self.used_corr_sign_ == "pos":
-            X_meaned = self._average(X, self.pos_significant_mask_)
-        elif self.used_corr_sign_ == "neg":
-            X_meaned = self._average(X, self.neg_significant_mask_)
-        else:
-            X_meaned_pos = self._average(X, mask=self.pos_significant_mask_)
-            X_meaned_neg = self._average(X, mask=self.neg_significant_mask_)
-
-            X_meaned = np.concatenate(
-                [X_meaned_pos.reshape(-1, 1), X_meaned_neg.reshape(-1, 1)],
-                axis=1,
-            )
->>>>>>> 3551e065
 
         return X_meaned
 
@@ -309,47 +263,8 @@
                     "`corr_sign = 'pos'`."
                 )
             else:
-<<<<<<< HEAD
-                self.used_corr_sign_ += 'neg'
-
-        self.used_significant_mask_ = (
-            self.significant_mask_
-            if self.used_corr_sign_ == 'posneg'
-            else self.pos_significant_mask_
-            if self.used_corr_sign_ == 'pos'
-            else self.neg_significant_mask_
-            if self.used_corr_sign_ == 'neg'
-            else np.zeros(self.significant_mask_.shape, dtype=bool)
-        )
-
-        if all(~self.used_significant_mask_):
-            warn('No feature is significant. Therefore, the mean of'
-                 ' target will be used for prediction instead.'
-                 )
-
-    def aggregate(self, X, mask):
-        return self.agg_method(X[:, mask], axis=1)
-=======
                 self.used_corr_sign_ = "posneg"
                 self.used_significant_mask_ = self.significant_mask_
 
-    def _average(self, X: np.ndarray, mask: np.ndarray) -> np.ndarray:
-        """Compute the per-sample average of features.
-
-        Parameters
-        ----------
-        X : np.array
-            Input features.
-        mask : np.array
-            Mask of the features to be averaged.
-
-        Returns
-        -------
-        np.array
-            The per-sample average of the features.
-        """
-        weights = (
-            self.X_y_correlations_[:, 0][mask] if self.weight_by_corr else None
-        )
-        return np.average(X[:, mask], weights=weights, axis=1)
->>>>>>> 3551e065
+    def aggregate(self, X, mask):
+        return self.agg_method(X[:, mask], axis=1)