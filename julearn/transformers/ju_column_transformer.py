"""Provide julearn speicif column transformer."""

# Authors: Federico Raimondo <f.raimondo@fz-juelich.de>
#          Sami Hamdan <s.hamdan@fz-juelich.de>
# License: AGPL

<<<<<<< HEAD
from typing import Optional, Dict, Any, List, Union
=======
from typing import Any, Dict, List, Optional

>>>>>>> 197d75d0
import pandas as pd
from sklearn.base import ClassNamePrefixFeaturesOutMixin
from sklearn.compose import ColumnTransformer
from sklearn.utils.validation import check_is_fitted

from ..base import ColumnTypesLike, JuTransformer, ensure_column_types
from ..utils.logging import raise_error
from ..utils.typing import DataLike, EstimatorLike


class JuColumnTransformer(JuTransformer):
    """Column transformer that can be used in a Junifer pipeline.

    This column transformer is a wrapper around the sklearn column transformer,
    so it can be used directly with Junifer pipelines.

    Parameters
    ----------
    name : str
        Name of the transformer.
    transformer : EstimatorLike
        The transformer to apply to the columns.
    apply_to : ColumnTypesLike
        To which column types the transformer needs to be applied to.
    needed_types : ColumnTypesLike, optional
        Which feature types are needed for the transformer to work.
    row_select_col_type : str or list of str or set of str or ColumnTypes
        The column types needed to select rows (default is None)
    row_select_vals : str, int, bool or list of str, int, bool
        The value(s) which should be selected in the row_select_col_type
        to select the rows used for training (default is None)
    """

    def __init__(
        self,
        name: str,
        transformer: EstimatorLike,
        apply_to: ColumnTypesLike,
        needed_types: Optional[ColumnTypesLike] = None,
        row_select_col_type:  Optional[ColumnTypesLike] = None,
        row_select_vals:  Optional[Union[str, int, List, bool]] = None,
        **params: Any,
    ):
        self.name = name
        self.transformer = transformer
        self.apply_to = ensure_column_types(apply_to)
        self.needed_types = needed_types
        self.row_select_col_type = row_select_col_type
        self.row_select_vals = row_select_vals
        self.set_params(**params)

    def _fit(
        self, X: pd.DataFrame, y: Optional[DataLike] = None, **fit_params: Any
    ) -> "JuColumnTransformer":
        """Fit the transformer.

        Fit the transformer to the data, only for the specified columns.

        Parameters
        ----------
        X : np.array
            Input features.
        y : np.array
            Target.

        Returns
        -------
        self : JuColumnTransformer
            The fitted transformer.
        """
        verbose_feature_names_out = isinstance(
            self.transformer, ClassNamePrefixFeaturesOutMixin
        )

        self.column_transformer_ = ColumnTransformer(
            [(self.name, self.transformer, self.apply_to.to_type_selector())],
            verbose_feature_names_out=verbose_feature_names_out,
            remainder="passthrough",
        )
        self.column_transformer_.fit(X, y, **fit_params)

        return self

    def transform(self, X: pd.DataFrame) -> DataLike:
        """Apply the transformer.

        Parameters
        ----------
        X : pd.DataFrame
            Data to be transformed.

        Returns
        -------
        out : pd.DataFrame
            Transformed data.
        """
        check_is_fitted(self)
        return self.column_transformer_.transform(X)  # type: ignore

    def get_feature_names_out(
        self, input_features: Optional[List[str]] = None
    ) -> List[str]:
        """Get names of features to be returned.

        Parameters
        ----------
        input_features : array-like of str or None, default=None
            Input features.
            - If `input_features` is `None`, then `feature_names_in_` is
              used as feature names in. If `feature_names_in_` is not defined,
              then the following input feature names are generated:
              `["x0", "x1", ..., "x(n_features_in_ - 1)"]`.
            - If `input_features` is an array-like, then `input_features` must
              match `feature_names_in_` if `feature_names_in_` is defined.

        Returns
        -------
        list
            Names of features to be kept in the output pd.DataFrame.
        """
        out = None
        try:
            out = self.column_transformer_.get_feature_names_out(
                input_features
            )
        except ValueError as e:
            raise_error(
                "This transformer changes the names of the features. "
                "Unfortunately, this feature is already present and will "
                "create a repeated feature name. Please re-implement your "
                "transformer, inheriting from "
                "sklearn.base.ClassNamePrefixFeaturesOutMixin",
                klass=ValueError,
                exception=e,
            )
        if self.column_transformer_.verbose_feature_names_out:
            out = [
                x.replace("remainder__", "") if "remainder__" in x else x
                for x in out
            ]
        return out  # type: ignore

    def get_params(self, deep: bool = True) -> Dict[str, Any]:
        """Get parameters for this estimator.

        Parameters
        ----------
        deep : bool, default=True
            Not used. Kept for compatibility with scikit-learn.

        Returns
        -------
        params : dict
            Parameter names mapped to their values.
        """
        return dict(
            **self.transformer.get_params(True),
            name=self.name,
            apply_to=self.apply_to,
            needed_types=self.needed_types,
            row_select_col_type=self.row_select_col_type,
            row_select_vals=self.row_select_vals,
            transformer=self.transformer,
        )

    def set_params(self, **kwargs: Any) -> "JuColumnTransformer":
        """Set the parameters of this estimator.

        The method works on simple estimators as well as on nested objects
        (such as :class:`~sklearn.pipeline.Pipeline`). The latter have
        parameters of the form ``<component>__<parameter>`` so that it's
        possible to update each component of a nested object.

        Parameters
        ----------
        **params : dict
            Estimator parameters.

        Returns
        -------
        self : estimator instance
            Estimator instance.
        """
        transformer_params = list(self.transformer.get_params(True).keys())

        for param, val in kwargs.items():
            if param in transformer_params:
                self.transformer.set_params(**{param: val})
            else:
                setattr(self, param, val)
        return self<|MERGE_RESOLUTION|>--- conflicted
+++ resolved
@@ -4,12 +4,8 @@
 #          Sami Hamdan <s.hamdan@fz-juelich.de>
 # License: AGPL
 
-<<<<<<< HEAD
-from typing import Optional, Dict, Any, List, Union
-=======
-from typing import Any, Dict, List, Optional
+from typing import Any, Dict, List, Optional, Union
 
->>>>>>> 197d75d0
 import pandas as pd
 from sklearn.base import ClassNamePrefixFeaturesOutMixin
 from sklearn.compose import ColumnTransformer
