--- conflicted
+++ resolved
@@ -5,14 +5,10 @@
 
 from typing import Dict, Type
 
-<<<<<<< HEAD
-from numpy.testing import assert_array_equal, assert_almost_equal
-=======
 import numpy as np
->>>>>>> 197d75d0
 import pandas as pd
 import pytest
-from numpy.testing import assert_array_equal
+from numpy.testing import assert_almost_equal, assert_array_equal
 from pandas.testing import assert_frame_equal
 from pytest import fixture
 from sklearn.preprocessing import (
@@ -114,10 +110,7 @@
     manual = sk_trans.fit_transform(df_X_confounds[trans])  # type: ignore
 
     assert_frame_equal(df_X_transformed[kept], df_X_confounds[kept])
-<<<<<<< HEAD
-    assert_array_equal(
-        df_X_transformed[trans].values, manual
-    )
+    assert_array_equal(df_X_transformed[trans].values, manual)
 
 
 def test_row_select():
@@ -174,7 +167,4 @@
 
     assert_almost_equal(mean_unhealthy, [1])
     assert_almost_equal(mean_healthy, [0])
-    assert_almost_equal(mean_both, [0.5])
-=======
-    assert_array_equal(df_X_transformed[trans].values, manual)
->>>>>>> 197d75d0
+    assert_almost_equal(mean_both, [0.5])