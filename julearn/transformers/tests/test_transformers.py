--- conflicted
+++ resolved
@@ -76,11 +76,11 @@
         'pca',
         'remove_confound',
         'drop_columns',
-<<<<<<< HEAD
+        << << << < HEAD
         'change_column_types',
-=======
+        == == == =
         'change_column_types'
->>>>>>> 43cb09d4
+        >> >>>> > 43cb09d4c3adf6661f8953e0436f7f6d1171d67b
     ]
     actual = list_transformers()
     diff = set(actual) ^ set(expected)
