--- conflicted
+++ resolved
@@ -4,30 +4,18 @@
 #          Sami Hamdan <s.hamdan@fz-juelich.de>
 # License: AGPL
 
-<<<<<<< HEAD
-from typing import Dict, Optional, Any, cast, Union
-=======
-from typing import Any, Dict, Optional, cast
-
->>>>>>> 197d75d0
+from typing import Any, Dict, Optional, Union, cast
+
 import numpy as np
 import pandas as pd
 from sklearn.base import BaseEstimator, TransformerMixin
-<<<<<<< HEAD
+from sklearn.utils.metaestimators import available_if
 from sklearn.utils.validation import _check_fit_params
 
-=======
-from sklearn.utils.metaestimators import available_if
->>>>>>> 197d75d0
-
+from ..base.column_types import make_type_selector
+from ..utils import raise_error
 from ..utils.typing import DataLike, ModelLike
 from .column_types import ColumnTypes, ColumnTypesLike, ensure_column_types
-<<<<<<< HEAD
-from ..utils.typing import ModelLike, DataLike
-from ..utils import raise_error
-from ..base.column_types import make_type_selector
-=======
->>>>>>> 197d75d0
 
 
 def _wrapped_model_has(attr):
