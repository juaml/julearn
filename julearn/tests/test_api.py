import numpy as np
from sklearn import svm
from sklearn.preprocessing import StandardScaler
from sklearn.pipeline import make_pipeline
from sklearn.model_selection import cross_val_score, RepeatedKFold
from sklearn.preprocessing import LabelBinarizer
from seaborn import load_dataset
from julearn import run_cross_validation


def _test_scoring(X, y, data, api_params, sklearn_model, scorers, sk_y=None):
    sk_X = data[X].values
    if sk_y is None:
        sk_y = data[y].values

    for scoring in scorers:
        actual = run_cross_validation(
            X=X, y=y, data=data, seed=42, scoring=scoring, **api_params)

        np.random.seed(42)
        cv = RepeatedKFold(n_splits=5, n_repeats=5)
        expected = cross_val_score(sklearn_model, sk_X, sk_y, cv=cv,
                                   scoring=scoring)

        assert len(actual) == len(expected)
        assert all([a == b for a, b in zip(actual, expected)])


def test_simple_binary():
    """Test simple binary classification"""
    df_iris = load_dataset('iris')

    # keep only two species
    df_iris = df_iris[df_iris['species'].isin(['setosa', 'virginica'])]
    X = ['sepal_length', 'sepal_width', 'petal_length']
    y = 'species'

    scorers = ['accuracy', 'balanced_accuracy']
    api_params = {'model': 'svm'}
    clf = make_pipeline(StandardScaler(), svm.SVC())
    _test_scoring(X, y, data=df_iris, api_params=api_params, sklearn_model=clf,
                  scorers=scorers)

    # now let's try target-dependent scores
    scorers = ['recall', 'precision', 'f1']
    sk_y = (df_iris[y].values == 'setosa').astype(np.int)
    api_params = {'model': 'svm', 'pos_labels': 'setosa'}
    clf = make_pipeline(StandardScaler(), svm.SVC())
    _test_scoring(X, y, data=df_iris, api_params=api_params, sklearn_model=clf,
                  scorers=scorers, sk_y=sk_y)

    # now let's try proba-dependent scores
    scorers = ['roc_auc']
    sk_y = (df_iris[y].values == 'setosa').astype(np.int)
    model = svm.SVC(probability=True)
    api_params = {'model': model, 'pos_labels': 'setosa'}
    clf = make_pipeline(StandardScaler(), svm.SVC())
    _test_scoring(X, y, data=df_iris, api_params=api_params, sklearn_model=clf,
                  scorers=scorers, sk_y=sk_y)


def test_scoring_y_transformer():
    df_iris = load_dataset('iris')

    # keep only two species
    df_iris = df_iris[df_iris['species'].isin(['setosa', 'virginica'])]
    X = ['sepal_length', 'sepal_width', 'petal_length']
    y = 'species'

    sk_X = df_iris[X].values
    sk_y = df_iris[y].values

    scorers = ['accuracy', 'balanced_accuracy']
    for scoring in scorers:
        y_transformer = LabelBinarizer()
        actual = run_cross_validation(
            X=X, y=y, data=df_iris, model='svm', preprocess_y=y_transformer,
            seed=42, scoring=scoring)

        # Now do the same with scikit-learn
        clf = make_pipeline(StandardScaler(), svm.SVC(probability=True))

        np.random.seed(42)
        cv = RepeatedKFold(n_splits=5, n_repeats=5)
        expected = cross_val_score(clf, sk_X, sk_y, cv=cv, scoring=scoring)

        assert len(actual) == len(expected)
        assert all([a == b for a, b in zip(actual, expected)])


def test_set_hyperparam():
    """Test setting one hyperparmeter"""
    df_iris = load_dataset('iris')

    # keep only two species
    df_iris = df_iris[df_iris['species'].isin(['setosa', 'virginica'])]
    X = ['sepal_length', 'sepal_width', 'petal_length']
    y = 'species'

    sk_X = df_iris[X].values
    sk_y = df_iris[y].values

    scoring = 'roc_auc'
    t_sk_y = (sk_y == 'setosa').astype(np.int)
    hyperparameters = {'svm__probability': True}

    actual = run_cross_validation(
        X=X, y=y, data=df_iris, model='svm', hyperparameters=hyperparameters,
        seed=42, scoring=scoring, pos_labels='setosa')

    # Now do the same with scikit-learn
    clf = make_pipeline(StandardScaler(), svm.SVC(probability=True))

    np.random.seed(42)
    cv = RepeatedKFold(n_splits=5, n_repeats=5)

    expected = cross_val_score(clf, sk_X, t_sk_y, cv=cv, scoring=scoring)

    assert len(actual) == len(expected)
<<<<<<< HEAD
    assert all([a == b for a, b in zip(actual, expected)])


def test_tune_hyperparam():
    """Test tunning one hyperparmeter"""
    df_iris = load_dataset('iris')

    # keep only two species
    df_iris = df_iris[df_iris['species'].isin(['setosa', 'virginica'])]
    X = ['sepal_length', 'sepal_width', 'petal_length']
    y = 'species'

    sk_X = df_iris[X].values
    sk_y = df_iris[y].values

    scoring = 'accuracy'
    hyperparameters = {'svm__C': [0.01, 0.001]}

    actual = run_cross_validation(
        X=X, y=y, data=df_iris, model='svm', hyperparameters=hyperparameters,
        seed=42, scoring=scoring)

    # Now do the same with scikit-learn
    np.random.seed(42)
    cv_inner = RepeatedKFold(n_splits=5, n_repeats=5)
    cv_outer = RepeatedKFold(n_splits=5, n_repeats=5)

    clf = make_pipeline(StandardScaler(), svm.SVC())
    gs = GridSearchCV(clf, {'svc__C': [0.01, 0.001]}, cv=cv_inner)

    expected = cross_val_score(gs, sk_X, sk_y, cv=cv_outer, scoring=scoring)

    assert len(actual) == len(expected)
=======
>>>>>>> 0d731c05
    assert all([a == b for a, b in zip(actual, expected)])<|MERGE_RESOLUTION|>--- conflicted
+++ resolved
@@ -117,7 +117,6 @@
     expected = cross_val_score(clf, sk_X, t_sk_y, cv=cv, scoring=scoring)
 
     assert len(actual) == len(expected)
-<<<<<<< HEAD
     assert all([a == b for a, b in zip(actual, expected)])
 
 
@@ -151,6 +150,4 @@
     expected = cross_val_score(gs, sk_X, sk_y, cv=cv_outer, scoring=scoring)
 
     assert len(actual) == len(expected)
-=======
->>>>>>> 0d731c05
     assert all([a == b for a, b in zip(actual, expected)])