.. NOTE: we are now using links to highlight new functions and classes.
   Please follow the examples below like 
   :func:`julearn.api.run_cross_validation`, so the
   whats_new page will have a link to the function/class documentation.

.. NOTE: there are 3 separate sections for changes, based on type:
   - "Enhancements" for new features
   - "Bugs" for bug fixes
   - "API changes" for backward-incompatible changes

.. _current:

Current (0.2.5.dev)
-------------------

Enhancements
~~~~~~~~~~~~
- Add *What's new* section in DOC to document changes (by `Fede Raimondo`_).

- Add information on updating the *What's new* section before releasing (by `Fede Raimondo`_).

- Update docs to make it more uniform (by `Kaustubh Patil`_). 

- Refactor scoring to allow for registering and callable scorers (by `Sami Hamdan`_).

- Update :mod:`.model_selection` and add capabilities to register searchers (by `Sami Hamdan`_).

- Add user facing `create_pipeline` function (by `Sami Hamdan`_).

- Update default behavior of setting inner cv according to scikit-learn instead of using outer cv as default (by `Sami Hamdan`_).
             
- Add tests and more algorithms to `DynamicSelection` (by `Sami Hamdan`_ and `Shammi More`_).

- Add CV schemes for stratifying based on the grouping variables, useful for regression problems. Check :class:`.StratifiedGroupsKFold` and :class:`.RepeatedStratifiedGroupsKFold` (by `Fede Raimondo`_ and `Shammi More`_).

- Add example for `tranform_until` (:gh:`63` by `Shammi More`_).

Bugs
~~~~

- Fix a hyperparameters setting issue where the parameter had an iterable of only one element (:gh:`96` by `Sami Hamdan`_).

- Fix installations instruction for latest development version (add ``--pre`` by `Fede Raimondo`_).

- Fix target transformers that only normal transformers are wrapped (:gh:`94` by `Sami Hamdan`_).

- Fix compatibility with new scikit-learn release 0.24 (:gh:`#108` by `Sami Hamdan`_).

- Fix compatibility with multiprocessing in scikit-learn (by `Sami Hamdan`_).

- Raise error message when columns in the dataframe are nos strings (:gh:`77` by `Fede Raimondo`_).

<<<<<<< HEAD
- Fix not implemented bug for decision_function in ExtendedDataFramePipeline (:gh:`135` by `Sami Hamdan`_).
=======
- Fix Bug in the transformer wrapper implementation (:gh:`122` by `Sami Hamdan`_).
>>>>>>> dafe6acf

API changes
~~~~~~~~~~~<|MERGE_RESOLUTION|>--- conflicted
+++ resolved
@@ -50,11 +50,9 @@
 
 - Raise error message when columns in the dataframe are nos strings (:gh:`77` by `Fede Raimondo`_).
 
-<<<<<<< HEAD
 - Fix not implemented bug for decision_function in ExtendedDataFramePipeline (:gh:`135` by `Sami Hamdan`_).
-=======
+
 - Fix Bug in the transformer wrapper implementation (:gh:`122` by `Sami Hamdan`_).
->>>>>>> dafe6acf
 
 API changes
 ~~~~~~~~~~~