--- conflicted
+++ resolved
@@ -21,14 +21,11 @@
 
 - Update docs to make it more uniform (by `Kaustubh Patil`_). 
 
-<<<<<<< HEAD
-- Add user facing `create_pipeline` function (by `Sami Hamdan`_)
-=======
 - Refactor scoring to allow for registering and callable scorers (by `Sami Hamdan`_).
 
 - Update :mod:`.model_selection` and add capabilities to register searchers (by `Sami Hamdan`_).
+  - Add user facing `create_pipeline` function (by `Sami Hamdan`_)
 
->>>>>>> c051678e
 Bugs
 ~~~~
 
